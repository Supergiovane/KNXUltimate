--- conflicted
+++ resolved
@@ -564,24 +564,6 @@
 					`KNXEngine: <outgoing telegram>: ACK ${this.getKNXConstantName(_knxPacket.status)} channelID: ${_knxPacket.channelID} seqCounter: ${_knxPacket.seqCounter}`,
 				)
 			}
-<<<<<<< HEAD
-			let sDebugString = ''
-			sDebugString = `peerHost:${this._peerHost}:${this._peerPort}`
-			sDebugString += ` dstAddress: ${_knxPacket.cEMIMessage.dstAddress.toString()}`
-			sDebugString += ` channelID:${this._channelID === null || this._channelID === undefined ? 'None' : this._channelID}`
-			sDebugString += ` npdu: ${sTPCI}`
-			sDebugString += ` knxHeader: ${_knxPacket.constructor.name}`
-			sDebugString += ` raw: ${JSON.stringify(_knxPacket)}`
-			this.sysLogger.debug(
-				`KNXEngine: <outgoing telegram>: ${sDebugString} `,
-			)
-		} else if (_knxPacket instanceof KNXTunnelingAck) {
-			this.sysLogger.debug(
-				`KNXEngine: <outgoing telegram>: ACK ${this.getKNXConstantName(_knxPacket.status)} channelID:${_knxPacket.channelID} seqCounter:${_knxPacket.seqCounter}`,
-			)
-		}
-=======
->>>>>>> 92a21729
 
 			if (
 				this._options.hostProtocol === 'Multicast' ||
