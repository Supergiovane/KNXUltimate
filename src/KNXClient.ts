--- conflicted
+++ resolved
@@ -517,71 +517,10 @@
 		}
 	}
 
-<<<<<<< HEAD
-	private processKnxPacketQueueItem(_knxPacket: KNXPacket) {
-		this.sysLogger.debug(
-			`KNXClient: processKnxPacketQueueItem: Processing queued KNX. commandQueue.length: ${this.commandQueue.length} ${_knxPacket.header.service_type} ${JSON.stringify(_knxPacket)}`,
-		)
-		if (_knxPacket instanceof KNXConnectRequest) {
-			this.sysLogger.debug(
-				`Sending KNX packet: ${_knxPacket.constructor.name} Host:${this._peerHost}:${this._peerPort}`,
-			)
-		}
-		if (
-			_knxPacket instanceof KNXTunnellingRequest ||
-			_knxPacket instanceof KNXRoutingIndication
-		) {
-			let sTPCI = ''
-			if (_knxPacket.cEMIMessage.npdu.isGroupRead) {
-				sTPCI = 'Read'
-			}
-			if (_knxPacket.cEMIMessage.npdu.isGroupResponse) {
-				sTPCI = 'Response'
-			}
-			if (_knxPacket.cEMIMessage.npdu.isGroupWrite) {
-				sTPCI = 'Write'
-			}
-
-			let sDebugString = `Data: ${JSON.stringify(_knxPacket.cEMIMessage.npdu)}`
-			sDebugString += ` srcAddress: ${_knxPacket.cEMIMessage.srcAddress.toString()}`
-			sDebugString += ` dstAddress: ${_knxPacket.cEMIMessage.dstAddress.toString()}`
-
-			this.sysLogger.debug(
-				`Sending KNX packet: ${
-					_knxPacket.constructor.name
-				} ${sDebugString} Host:${this._peerHost}:${
-					this._peerPort
-				} channelID:${(_knxPacket as KNXTunnellingRequest).channelID} seqCounter:${
-					(_knxPacket as KNXTunnellingRequest).seqCounter
-				} Dest:${_knxPacket.cEMIMessage.dstAddress.toString()}`,
-				` Data:${_knxPacket.cEMIMessage.npdu.dataValue.toString(
-					'hex',
-				)} TPCI:${sTPCI}`,
-			)
-		}
-
-		if (
-			this._options.hostProtocol === 'Multicast' ||
-			this._options.hostProtocol === 'TunnelUDP'
-		) {
-			try {
-				;(this._clientSocket as UDPSocket).send(
-					_knxPacket.toBuffer(),
-					this._peerPort,
-					this._peerHost,
-					(err) => {
-						if (err) {
-							this.sysLogger.error(
-								`Sending KNX packet: Send UDP sending error: ${err.message}`,
-							)
-							this.emit(KNXClientEvents.error, err)
-						}
-					},
-=======
 	private processKnxPacketQueueItem(_knxPacket: KNXPacket): Promise<boolean> {
 		return new Promise((resolve) => {
 			if (
-				_knxPacket instanceof KNXTunnelingRequest ||
+				_knxPacket instanceof KNXTunnellingRequest ||
 				_knxPacket instanceof KNXRoutingIndication
 			) {
 				// Composing debug string
@@ -604,9 +543,8 @@
 				sDebugString += ` raw: ${JSON.stringify(_knxPacket)}`
 				this.sysLogger.debug(
 					`KNXEngine: <outgoing telegram>: ${sDebugString} `,
->>>>>>> 92a21729
-				)
-			} else if (_knxPacket instanceof KNXTunnelingAck) {
+				)
+			} else if (_knxPacket instanceof KNXTunnellingAck) {
 				this.sysLogger.debug(
 					`KNXEngine: <outgoing telegram>: ACK ${this.getKNXConstantName(_knxPacket.status)} channelID: ${_knxPacket.channelID} seqCounter: ${_knxPacket.seqCounter}`,
 				)
@@ -1312,18 +1250,15 @@
 				},
 				2000,
 			)
-<<<<<<< HEAD
-=======
 		} else if (this._options.hostProtocol === 'TunnelTCP') {
 			this.tcpSocket.connect(this._peerPort, this._peerHost, () => {
 				this._awaitingResponseType = KNX_CONSTANTS.CONNECT_RESPONSE
 				this._clientTunnelSeqNumber = 0
-				if (this._options.isSecureKNXEnabled)
-					this.sendSecureSessionRequestMessage(
-						new TunnelCRI(knxLayer),
-					)
+				// if (this._options.isSecureKNXEnabled)
+				// 	this.sendSecureSessionRequestMessage(
+				// 		new TunnelCRI(knxLayer),
+				// 	)
 			})
->>>>>>> 92a21729
 		} else {
 			// Multicast
 			this._connectionState = ConncetionState.CONNECTED
@@ -1754,11 +1689,7 @@
 					)
 				} catch (error) {
 					this.sysLogger.error(
-<<<<<<< HEAD
 						`Received KNX packet: TUNNELLING: L_DATA_IND, ERROR BUOLDING THE TUNNELINK ACK: ${error.message} MyChannelID:${this._channelID} ReceivedPacketChannelID: ${knxTunnellingRequest.channelID} ReceivedPacketseqCounter:${knxTunnellingRequest.seqCounter} Host:${this._options.ipAddr}:${this._options.ipPort}`,
-=======
-						`Received KNX packet: TUNNELING: L_DATA_IND, ERROR BUILDING THE TUNNELINK ACK: ${error.message}`,
->>>>>>> 92a21729
 					)
 				}
 
@@ -1766,7 +1697,6 @@
 					knxTunnellingRequest.cEMIMessage.msgCode ===
 					CEMIConstants.L_DATA_IND
 				) {
-<<<<<<< HEAD
 					// Composing debug string
 					let sDebugString = `Data: ${JSON.stringify(
 						knxTunnellingRequest.cEMIMessage.npdu,
@@ -1777,8 +1707,6 @@
 						`Received KNX packet: TUNNELLING: L_DATA_IND, ${sDebugString} ChannelID:${this._channelID} seqCounter:${knxTunnellingRequest.seqCounter} Host:${this._options.ipAddr}:${this._options.ipPort}`,
 					)
 
-=======
->>>>>>> 92a21729
 					this.emit(
 						KNXClientEvents.indication,
 						knxTunnellingRequest,
@@ -1789,11 +1717,7 @@
 					CEMIConstants.L_DATA_CON
 				) {
 					this.sysLogger.debug(
-<<<<<<< HEAD
 						`Received KNX packet: TUNNELLING: L_DATA_CON, ChannelID:${this._channelID} seqCounter:${knxTunnellingRequest.seqCounter} Host:${this._options.ipAddr}:${this._options.ipPort}`,
-=======
-						`Received KNX packet: TUNNELING: L_DATA_CON, dont' care.`,
->>>>>>> 92a21729
 					)
 				}
 			} else if (
@@ -1804,13 +1728,10 @@
 					return
 				}
 
-<<<<<<< HEAD
 				this.sysLogger.debug(
 					`Received KNX packet: TUNNELLING: TUNNELLING_ACK, ChannelID:${this._channelID} seqCounter:${knxTunnellingAck.seqCounter} Host:${this._options.ipAddr}:${this._options.ipPort}`,
 				)
 
-=======
->>>>>>> 92a21729
 				// Check the received ACK sequence number
 				if (!this._options.suppress_ack_ldatareq) {
 					if (
