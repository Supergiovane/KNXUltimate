--- conflicted
+++ resolved
@@ -448,7 +448,7 @@
 
 	set clearToSend(val: boolean) {
 		this._clearToSend = val
-		if (val && !this.queueLock) {
+		if (val) {
 			this.handleKNXQueue()
 		}
 	}
@@ -532,7 +532,6 @@
 		}
 	}
 
-<<<<<<< HEAD
 	private processKnxPacketQueueItem(_knxPacket: KNXPacket): Promise<boolean> {
 		return new Promise((resolve) => {
 			this.sysLogger.debug(
@@ -562,36 +561,6 @@
 				let sDebugString = `Data: ${JSON.stringify(_knxPacket.cEMIMessage.npdu)}`
 				sDebugString += ` srcAddress: ${_knxPacket.cEMIMessage.srcAddress.toString()}`
 				sDebugString += ` dstAddress: ${_knxPacket.cEMIMessage.dstAddress.toString()}`
-=======
-	private processKnxPacketQueueItem(_knxPacket: KNXPacket): boolean {
-		if (
-			_knxPacket instanceof KNXTunnelingRequest ||
-			_knxPacket instanceof KNXRoutingIndication
-		) {
-			// Composing debug string
-			let sTPCI = ''
-			if (_knxPacket.cEMIMessage.npdu.isGroupRead) {
-				sTPCI = 'Read'
-			}
-			if (_knxPacket.cEMIMessage.npdu.isGroupResponse) {
-				sTPCI = 'Response'
-			}
-			if (_knxPacket.cEMIMessage.npdu.isGroupWrite) {
-				sTPCI = 'Write'
-			}
-
-			let sDebugString = ''
-			sDebugString = `peerHost:${this._peerHost}:${this._peerPort}`
-			sDebugString += ` dstAddress: ${_knxPacket.cEMIMessage.dstAddress.toString()}`
-			sDebugString += ` channelID:${this._channelID === null || this._channelID === undefined ? 'None' : this._channelID}`
-			sDebugString += ` npdu: ${sTPCI}`
-			sDebugString += ` knxHeader: ${_knxPacket.constructor.name}`
-			sDebugString += ` raw: ${JSON.stringify(_knxPacket)}`
-			this.sysLogger.debug(
-				`KNXEngine: <outgoing telegram>: ${sDebugString} `,
-			)
-		}
->>>>>>> 76104a94
 
 				const { channelID, seqCounter } =
 					_knxPacket as KNXTunnelingRequest
@@ -663,12 +632,7 @@
 					resolve(false)
 				}
 			}
-<<<<<<< HEAD
 		})
-=======
-		}
-		return true
->>>>>>> 76104a94
 	}
 
 	private async handleKNXQueue() {
